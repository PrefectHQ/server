apiVersion: apps/v1
kind: Deployment
metadata:
  name: {{ include "prefect-server.nameField" (merge (dict "component" "towel") .) }}
  labels: 
    {{- include "prefect-server.commonLabels" . | nindent 4 }}
    app.kubernetes.io/component: towel
  annotations:
    {{- merge .Values.towel.annotations .Values.annotations | toYaml | nindent 4 }}
spec:
  replicas: {{ .Values.towel.replicas }}
  {{- with .Values.towel.strategy }}
  strategy:
    {{- toYaml . | nindent 4 }}
  {{- end }}
  selector:
    matchLabels:
      {{- include "prefect-server.matchLabels" . | nindent 6 }}
      app.kubernetes.io/component: towel
  template:
    metadata:
      labels:
        {{- include "prefect-server.matchLabels" . | nindent 8 }}
        app.kubernetes.io/component: towel
      {{- with .Values.towel.podAnnotations }}
      annotations: {{- toYaml . | nindent 8 }}
      {{- end }}
    spec:
    {{- if .Values.towel.image.pullSecrets }}
      imagePullSecrets:
        {{- toYaml .Values.towel.image.pullSecrets | nindent 8 }}
    {{- else if .Values.imagePullSecrets }}
      imagePullSecrets:
        {{- toYaml .Values.imagePullSecrets | nindent 8 }}
    {{- end }}
      serviceAccountName: {{ include "prefect-server.serviceAccountName" . }}
      {{- with .Values.towel.podSecurityContext }}
      securityContext:
        {{- toYaml . | nindent 8 }}
      {{- end }}
      containers:
        - name: towel
          {{- with .Values.towel.securityContext -}}          
          securityContext:
            {{- toYaml . | nindent 12 }}
          {{- end }}
          image: "{{ .Values.towel.image.name }}:{{ .Values.towel.image.tag |  default .Values.serverVersionTag | default .Chart.AppVersion }}"
          imagePullPolicy: {{ .Values.towel.image.pullPolicy  }}
          command:
            - python 
            - src/prefect_server/services/towel/__main__.py
          env:
            - name: PREFECT_SERVER__HASURA__HOST
<<<<<<< HEAD
              value: {{ include "prefect-server.hasura-hostname" . }}
            - name: PGPASSWORD
              valueFrom:
              {{- include "prefect-server.postgres-secret-ref" . | nindent 16 }}
            {{- (include "prefect-server.envConfig" .) | nindent 12 }}
=======
              value: {{ include "prefect-server.hasura-hostname" . }}            
>>>>>>> 1acf3a83
            {{- with .Values.towel.env }}
              {{- toYaml . | nindent 12 }}
            {{- end }}
          {{- with .Values.towel.resources }}
          resources:
            {{- toYaml . | nindent 12 }}
          {{- end }}
      {{- with .Values.towel.nodeSelector }}
      nodeSelector:
        {{- toYaml . | nindent 8 }}
      {{- end }}
    {{- with .Values.towel.affinity }}
      affinity:
        {{- toYaml . | nindent 8 }}
    {{- end }}
    {{- with .Values.towel.tolerations }}
      tolerations:
        {{- toYaml . | nindent 8 }}
    {{- end }}<|MERGE_RESOLUTION|>--- conflicted
+++ resolved
@@ -51,15 +51,8 @@
             - src/prefect_server/services/towel/__main__.py
           env:
             - name: PREFECT_SERVER__HASURA__HOST
-<<<<<<< HEAD
               value: {{ include "prefect-server.hasura-hostname" . }}
-            - name: PGPASSWORD
-              valueFrom:
-              {{- include "prefect-server.postgres-secret-ref" . | nindent 16 }}
             {{- (include "prefect-server.envConfig" .) | nindent 12 }}
-=======
-              value: {{ include "prefect-server.hasura-hostname" . }}            
->>>>>>> 1acf3a83
             {{- with .Values.towel.env }}
               {{- toYaml . | nindent 12 }}
             {{- end }}
