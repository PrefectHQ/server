import '@babel/polyfill'
import fetch from 'node-fetch'
import { ApolloServer } from 'apollo-server-express'
import { prefectExecutor, hasuraExecutor } from './executors'
import { introspectSchema, wrapSchema } from '@graphql-tools/wrap'
import { stitchSchemas } from '@graphql-tools/stitch'
import { v4 as uuidv4 } from 'uuid'

const express = require('express')
const APOLLO_API_PORT = process.env.APOLLO_API_PORT || '4200'
const APOLLO_API_BIND_ADDRESS = process.env.APOLLO_API_BIND_ADDRESS || '0.0.0.0'
const APOLLO_API_BODY_LIMIT = process.env.APOLLO_API_BODY_LIMIT || '5mb'

const PREFECT_API_HEALTH_URL =
  process.env.PREFECT_API_HEALTH_URL || 'http://localhost:4201/health'
const PREFECT_SERVER_VERSION = process.env.PREFECT_SERVER_VERSION || 'UNKNOWN'

const TELEMETRY_ENABLED_RAW =
  process.env.PREFECT_SERVER__TELEMETRY__ENABLED || 'false'
// Convert from a TOML boolean to a JavaScript boolean
const TELEMETRY_ENABLED = TELEMETRY_ENABLED_RAW == 'true' ? true : false
const TELEMETRY_ID = uuidv4()
// --------------------------------------------------------------------
// Server
const app = express()
const depthLimit = require('graphql-depth-limit')
class PrefectApolloServer extends ApolloServer {
  async createGraphQLServerOptions(req, res) {
    const options = await super.createGraphQLServerOptions(req, res)
    return {
      ...options,
      validationRules: [depthLimit(7)]
    }
  }
}

function log(...items) {
  console.log(...items)
}

async function buildSchema() {
  log('Building schema...')

  // create remote Hasura schema
  const hasuraSchema = wrapSchema({
    schema: await introspectSchema(hasuraExecutor),
    executor: hasuraExecutor
  })

  // create remote Prefect schema
  const prefectSchema = wrapSchema({
    schema: await introspectSchema(prefectExecutor),
    executor: prefectExecutor
  })

  // stitch schemas
  const schema = stitchSchemas({
    subschemas: [{ schema: hasuraSchema }, { schema: prefectSchema }]
  })

  log('Building schema complete!')
  return schema
}

// check the graphql server to see if version matches the expected version from our environment
async function checkUpstreamVersion() {
  if (PREFECT_SERVER_VERSION == 'UNKNOWN') {
    return false
  }

  var response = null
  try {
    response = await fetch(PREFECT_API_HEALTH_URL)
  } catch (err) {
    log(`Error fetching GQL health: ${err}`)
    return false
  }
  const data = await response.json()
  if (data.version === PREFECT_SERVER_VERSION) {
    return true
  }

  log(
    `Mismatched PREFECT_SERVER_VERSION: apollo=${PREFECT_SERVER_VERSION} graphql=${data.version}`
  )
  return false
}

async function runServer() {
  const server = new PrefectApolloServer({
    schema: await buildSchema(),
    debug: false,
    introspection: true,
    playground: true,
    tracing: false, // set to true to see performance metrics w/ every request
    // this function is called whenever a request is made to the server in order to populate
    // the graphql context
    context: ({ req, connection }) => {
      if (req) {
        return { headers: req.headers }
      }
    }
  })
<<<<<<< HEAD
  server.applyMiddleware({
    app,
    path: '/',
    bodyParserConfig: { limit: APOLLO_API_BODY_LIMIT }
  })
  app.listen({
=======
  server.applyMiddleware({ app, path: '/', bodyParserConfig: { limit: '5mb' } })
  const listener = app.listen({
>>>>>>> 507ba52f
    host: APOLLO_API_BIND_ADDRESS,
    port: APOLLO_API_PORT,
    family: 'IPv4'
  })
  if ('APOLLO_KEEPALIVE_TIMEOUT' in process.env) {
    listener.keepAliveTimeout = process.env.APOLLO_KEEPALIVE_TIMEOUT * 1000
    listener.headersTimeout = (process.env.APOLLO_KEEPALIVE_TIMEOUT + 5) * 1000
  }
  console.log(
    `Server ready at http://${APOLLO_API_BIND_ADDRESS}:${APOLLO_API_PORT} 🚀 (version: ${PREFECT_SERVER_VERSION})`
  )
}

function sleep(ms) {
  return new Promise(resolve => setTimeout(resolve, ms))
}

async function send_telemetry_event(event) {
  if (TELEMETRY_ENABLED) {
    try {
      // TODO add timeout
      const body = JSON.stringify({
        source: 'prefect_server',
        type: event,
        payload: {
          id: TELEMETRY_ID,
          prefect_server_version: PREFECT_SERVER_VERSION,
          api_version: '0.2.0'
        }
      })
      log(`Sending telemetry to Prefect Technologies, Inc.: ${body}`)

      fetch('https://sens-o-matic.prefect.io/', {
        method: 'post',
        body,
        headers: {
          'Content-Type': 'application/json',
          'X-Prefect-Event': 'prefect_server-0.2.0'
        }
      })
    } catch (error) {
      log(`Error sending telemetry event: ${error.message}`)
    }
  }
}

async function runServerForever() {
  try {
    await runServer()
    send_telemetry_event('startup')
    if (TELEMETRY_ENABLED) {
      setInterval(() => {
        send_telemetry_event('heartbeat')
      }, 600000) // send heartbeat every 10 minutes
    }
  } catch (e) {
    log(e)
    log('Trying again in 3 seconds...')
    await sleep(3000)
    await runServerForever()
  }
}

runServerForever()<|MERGE_RESOLUTION|>--- conflicted
+++ resolved
@@ -101,17 +101,12 @@
       }
     }
   })
-<<<<<<< HEAD
   server.applyMiddleware({
     app,
     path: '/',
     bodyParserConfig: { limit: APOLLO_API_BODY_LIMIT }
   })
-  app.listen({
-=======
-  server.applyMiddleware({ app, path: '/', bodyParserConfig: { limit: '5mb' } })
   const listener = app.listen({
->>>>>>> 507ba52f
     host: APOLLO_API_BIND_ADDRESS,
     port: APOLLO_API_PORT,
     family: 'IPv4'
