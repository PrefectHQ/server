import asyncio
import random
from datetime import timedelta
from typing import Union

import pendulum

from prefect_server import config, utilities


class LoopService:
    """
    Loop services are relatively lightweight maintenance routines that need to run periodically.

    This class makes it straightforward to design and integrate them. Users only need to
    define the `run_once` coroutine to describe the behavior of the service on each loop.
    """

    # if set, and no `loop_seconds` is provided, the service will attempt to load
    # `loop_seconds` from this config key
    loop_seconds_config_key = None

    # if no loop_seconds_config_key is provided, this will be the default
    loop_seconds_default = 600

    # shutdown flag for gracefully exiting the infinite loop
    is_running = True

    def __init__(self, loop_seconds: Union[float, int] = None):
        if loop_seconds is None:
            if self.loop_seconds_config_key:

                # split the key on '.' and recurse
                split_keys = self.loop_seconds_config_key.split(".")
                cfg = config
                for key in split_keys[:-1]:
                    cfg = cfg.get(key, {})
                loop_seconds = cfg.get(split_keys[-1])
            else:
                loop_seconds = self.loop_seconds_default
        if loop_seconds == 0:
            raise ValueError("`loop_seconds` must be greater than 0.")

        self.loop_seconds = float(loop_seconds)
        self.name = type(self).__name__
        self.logger = utilities.logging.get_logger(self.name)
        self._stop_running = False

    async def run(self) -> None:
        """
        Run the service forever.
        """

        self._stop_running = False

        last_log = pendulum.now("UTC")

        while not self._stop_running:
            start_time = pendulum.now("UTC")

<<<<<<< HEAD
=======
        while self.is_running:
>>>>>>> 3f804d2a
            try:
                await self.run_once()

            # if an error is raised, log and continue
            except Exception as exc:
                self.logger.error(f"Unexpected error: {repr(exc)}")

            # next run is every "loop seconds" after each previous run *started*
            next_run = start_time.add(seconds=self.loop_seconds)

            # if the loop interval is too short, warn
            if next_run < pendulum.now():
                self.logger.warning(
                    f"{self.name} took longer to run than its loop interval of {self.loop_seconds} seconds."
                )

            # don't log more than once every 5 minutes
            if pendulum.now("UTC") - last_log > timedelta(minutes=5):
                self.logger.debug(
                    f"Heartbeat from {self.name}: next run at {next_run.replace(microsecond=0)}"
                )
                last_log = pendulum.now("UTC")

            await asyncio.sleep((next_run - pendulum.now("UTC")).total_seconds())

    def stop(self) -> None:
        """
        Stops a running LoopService
        """
        self._stop_running = True

    async def run_once(self) -> None:
        """
        Run the service once.

        Users should override this method.
        """
        raise NotImplementedError()<|MERGE_RESOLUTION|>--- conflicted
+++ resolved
@@ -58,10 +58,7 @@
         while not self._stop_running:
             start_time = pendulum.now("UTC")
 
-<<<<<<< HEAD
-=======
         while self.is_running:
->>>>>>> 3f804d2a
             try:
                 await self.run_once()
 
