--- conflicted
+++ resolved
@@ -8,14 +8,9 @@
 from box import Box
 
 import prefect
-<<<<<<< HEAD
 from prefect.engine.state import Cancelled, Cancelling, Queued, State
-from prefect import api
-from prefect_server.database import models
-=======
-from prefect.engine.state import Cancelled, Cancelling, State
 from prefect import api, models
->>>>>>> 67a94f23
+
 from prefect_server.utilities import events
 from prefect_server.utilities.logging import get_logger
 from prefect.utilities.plugins import register_api
