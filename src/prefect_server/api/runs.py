--- conflicted
+++ resolved
@@ -19,76 +19,6 @@
 ]
 
 
-<<<<<<< HEAD
-@register_api("runs.create_flow_run")
-async def create_flow_run(
-    flow_id: str = None,
-    parameters: dict = None,
-    context: dict = None,
-    scheduled_start_time: datetime.datetime = None,
-    flow_run_name: str = None,
-    version_group_id: str = None,
-    idempotency_key: str = None,
-    labels: List[str] = None,
-    run_config: dict = None,
-    auto_scheduled: bool = False,
-) -> Any:
-    """
-    Creates a new flow run for an existing flow.
-
-    Args:
-        - flow_id (str): A string representing the current flow id
-        - parameters (dict, optional): A dictionary of parameters that were specified for the flow
-        - context (dict, optional): A dictionary of context values
-        - scheduled_start_time (datetime.datetime): When the flow_run should be scheduled to run. If `None`,
-            defaults to right now. Must be UTC.
-        - flow_run_name (str, optional): An optional string representing this flow run
-        - version_group_id (str, optional): An optional version group ID; if provided, will run the most
-            recent unarchived version of the group
-        - idempotency_key (str, optional): An optional idempotency key to prevent duplicate run creation.
-            Idempotency keys are only respected for 24 hours after a flow is created.
-        - labels (List[str], optional): a list of labels to apply to this individual flow run
-        - run-config (dict, optional): a run-config override for this flow run.
-        - auto_scheduled (bool, optional): a flag that indicates whether this flow run was auto-scheduled
-    """
-
-    if idempotency_key is not None:
-
-        where = {
-            "idempotency_key": {"_eq": idempotency_key},
-        }
-        if flow_id is not None:
-            where.update({"flow_id": {"_eq": flow_id}})
-        if version_group_id is not None:
-            where.update({"flow": {"version_group_id": {"_eq": version_group_id}}})
-        run = await models.FlowRun.where(where).first(
-            {"id"}, order_by={"created": EnumValue("desc")}
-        )
-        if run is not None:
-            return run.id
-
-    flow_run_id = await _create_flow_run(
-        flow_id=flow_id,
-        parameters=parameters,
-        context=context,
-        scheduled_start_time=scheduled_start_time,
-        flow_run_name=flow_run_name,
-        version_group_id=version_group_id,
-        labels=labels,
-        run_config=run_config,
-        auto_scheduled=auto_scheduled,
-    )
-
-    if idempotency_key is not None:
-        await models.FlowRun.where(id=flow_run_id).update(
-            {"idempotency_key": idempotency_key}
-        )
-
-    return flow_run_id
-
-
-=======
->>>>>>> 26349994
 @register_api("runs.set_flow_run_labels")
 async def set_flow_run_labels(flow_run_id: str, labels: List[str]) -> bool:
     if flow_run_id is None:
@@ -131,11 +61,8 @@
     version_group_id: str = None,
     labels: List[str] = None,
     run_config: dict = None,
-<<<<<<< HEAD
     auto_scheduled: bool = None,
-=======
     idempotency_key: str = None,
->>>>>>> 26349994
 ) -> Any:
     """
     Creates a new flow run for an existing flow.
@@ -151,12 +78,9 @@
             recent unarchived version of the group
         - labels (List[str], optional): a list of labels to apply to this individual flow run
         - run-config (dict, optional): A run-config override for this flow run.
-<<<<<<< HEAD
         - auto_scheduled (bool, optional): a flag that indicates whether this flow run was auto-scheduled
-=======
         - idempotency_key (str, optional): An optional idempotency key to prevent duplicate run creation.
             idempotency keys are unique to each flow, but can be repeated across different flows.
->>>>>>> 26349994
 
     """
 
@@ -244,19 +168,8 @@
         context=context or {},
         scheduled_start_time=scheduled_start_time,
         name=flow_run_name or names.generate_slug(2),
-<<<<<<< HEAD
         auto_scheduled=auto_scheduled or False,
-        states=[
-            models.FlowRunState(
-                tenant_id=flow.tenant_id,
-                **models.FlowRunState.fields_from_state(
-                    Pending(message="Flow run created")
-                ),
-            )
-        ],
-=======
         idempotency_key=idempotency_key,
->>>>>>> 26349994
     )
 
     # upsert the flow run against the idempotency key, returning the id of the
