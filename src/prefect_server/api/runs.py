--- conflicted
+++ resolved
@@ -13,11 +13,8 @@
 from prefect_server import config
 from prefect_server.utilities import exceptions, names
 
-<<<<<<< HEAD
-=======
 logger = logging.get_logger("api.runs")
 
->>>>>>> fdcfebea
 SCHEDULED_STATES = [
     s.__name__
     for s in prefect.engine.state.__dict__.values()
@@ -166,7 +163,6 @@
     missing = set(required_parameters).difference(run_parameters)
     if missing:
         raise ValueError(f"Required parameters were not supplied: {missing}")
-    state = Scheduled(message="Flow run scheduled.", start_time=scheduled_start_time)
 
     run = models.FlowRun(
         id=str(uuid.uuid4()),
@@ -195,19 +191,22 @@
     # initial state should be set otherwise, the idempotency key was matched and
     # we take no action
     if run.id == insert_result.returning.id:
+
         # apply the flow run's initial state via `set_flow_run_state`
-        await api.states.set_flow_run_state(flow_run_id=run.id, state=state)
-
-<<<<<<< HEAD
+        await api.states.set_flow_run_state(
+            flow_run_id=run.id,
+            state=Scheduled(
+                message="Flow run scheduled.", start_time=scheduled_start_time
+            ),
+        )
+
+        logger.debug(
+            f"Flow run {insert_result.returning.id} of flow {flow_id or flow.id} "
+            f"scheduled for {scheduled_start_time}"
+        )
+
     # return the database id
     return insert_result.returning.id
-=======
-    logger.debug(
-        f"Flow run {flow_run_id} of flow {flow_id or flow.id} scheduled for {scheduled_start_time}"
-    )
-
-    return flow_run_id
->>>>>>> fdcfebea
 
 
 @register_api("runs.get_or_create_task_run")
