type Query {
  hello: String
  reference_data: reference_data
  api: api_info
}

type Mutation {

  # ------------------------------------------------------
  # schedules
  # ------------------------------------------------------

  """
  Mark a flow's schedule as active, indicating that the Prefect scheduler should
  automatically create new runs for this flow.
  """
  set_schedule_active(input: set_schedule_active_input!): success_payload

  """
  Mark a flow's schedule as inactive, indicating that the Prefect scheduler should not
  automatically creating new runs for this flow. Any existing auto-scheduled runs that have
  not started will be deleted.
  """
  set_schedule_inactive(input: set_schedule_inactive_input!): success_payload

  # ------------------------------------------------------
<<<<<<< HEAD
  # runs
  # ------------------------------------------------------

  "Create a new flow run."
  create_flow_run(input: create_flow_run_input!): flow_run_id_payload

  "Rename a flow run"
  set_flow_run_name(input: set_flow_run_name_input!): success_payload
  
  "Rename a task run"
  set_task_run_name(input: set_task_run_name_input!): success_payload

  """
  Create a new task run, if it doesn't exist already. This is useful when dealing with dynamic
  task runs, such as those created by mapping, when it is not known if the task run has been
  attempted already.
  """
  get_or_create_task_run(
    input: get_or_create_task_run_input!
  ): task_run_id_payload

  "Gets or creates all mapped task run children for a parent task run."
  get_or_create_mapped_task_run_children(
    input: get_or_create_mapped_task_run_children_input!
  ): get_or_create_mapped_task_run_children_payload

  "Update a flow run's heartbeat. This indicates the flow run is alive and is called automatically by Prefect Core."
  update_flow_run_heartbeat(
    input: update_flow_run_heartbeat_input!
  ): success_payload

  "Update a task run's heartbeat. This indicates the task run is alive and is called automatically by Prefect Core."
  update_task_run_heartbeat(
    input: update_task_run_heartbeat_input!
  ): success_payload

  "Delete a flow run."
  delete_flow_run(input: delete_flow_run_input!): success_payload

  get_runs_in_queue(input: get_runs_in_queue_input!): runs_in_queue_payload

  # ------------------------------------------------------
=======
>>>>>>> 67a94f23
  # cloud hooks
  # ------------------------------------------------------

  "Create a new hook for state change notifications."
  create_cloud_hook(input: create_cloud_hook_input!): cloud_hook_id_payload

  "Send a test event to your webhook."
  test_cloud_hook(input: test_cloud_hook_input!): success_payload

  "Delete a cloud hook."
  delete_cloud_hook(input: delete_cloud_hook_input!): success_payload

  "Activate a cloud hook."
  set_cloud_hook_active(input: set_cloud_hook_active_input!): success_payload

  "Deactivate a cloud hook."
  set_cloud_hook_inactive(
    input: set_cloud_hook_inactive_input!
  ): success_payload
}

# ------------------------------------------------------
# schedule inputs
# ------------------------------------------------------

input set_schedule_active_input {
  "A flow ID whose schedule will be set to active"
  flow_id: UUID!
}

input set_schedule_inactive_input {
  "A flow ID whose schedule will be set to active"
  flow_id: UUID!
}

# ------------------------------------------------------
<<<<<<< HEAD
# run inputs
# ------------------------------------------------------

input create_flow_run_input {
  "The ID of the flow to schedule a run for"
  flow_id: UUID
  "A JSON payload specifying parameter values for any parameters in this flow"
  parameters: JSON
  "A JSON payload of key / value pairs to be placed in Prefect context for this run"
  context: JSON
  "An optional start time to schedule this run for - if not provided, will be scheduled immediately"
  scheduled_start_time: DateTime
  "An optional idempotency key for this run - if provided, multiple calls with this same key will not produce additional runs"
  idempotency_key: String
  "An optional name to provide this run - useful for searching in the UI or crafting GraphQL queries"
  flow_run_name: String
  "The version group to schedule a run for - if provided, the unique unarchived version in this version group will be run; this input is useful as a stable API for running a regularly updated flow"
  version_group_id: String
}

input set_flow_run_name_input {
  "The ID of the flow run"
  flow_run_id: UUID!
  "The new name"
  name: String!
}

input set_task_run_name_input {
  "The ID of the task run"
  task_run_id: UUID!
  "The new name"
  name: String!
}

input get_or_create_task_run_input {
  flow_run_id: UUID!
  task_id: UUID!
  map_index: Int
}

input get_or_create_mapped_task_run_children_input {
  flow_run_id: UUID!
  task_id: UUID!
  max_map_index: Int!
}

input update_flow_run_heartbeat_input {
  flow_run_id: UUID!
}

input update_task_run_heartbeat_input {
  task_run_id: UUID!
}

input get_runs_in_queue_input {
  tenant_id: UUID!
  before: DateTime
  labels: [String!]
}

input delete_flow_run_input {
  flow_run_id: UUID!
}

# ------------------------------------------------------
=======
>>>>>>> 67a94f23
# cloud hook inputs
# ------------------------------------------------------

input create_cloud_hook_input {
  tenant_id: UUID!
  type: cloud_hook_type!
  name: String
  version_group_id: String
  states: [String!]!
  config: JSON
}

input test_cloud_hook_input {
  cloud_hook_id: UUID!
  flow_run_id: UUID
  state_type: test_cloud_hook_state_type
}

input delete_cloud_hook_input {
  cloud_hook_id: UUID!
}

input set_cloud_hook_active_input {
  cloud_hook_id: UUID!
}

input set_cloud_hook_inactive_input {
  cloud_hook_id: UUID!
}

# ------------------------------------------------------
# Payloads (Assorted)
# ------------------------------------------------------

type success_payload {
  "A boolean specifying whether this mutation was successful"
  success: Boolean
  "If populated, contains an error message explaining what went wrong with the mutation"
  error: String
}

type flow_id_payload {
  id: UUID
}

type cloud_hook_id_payload {
  id: UUID
}

"Reference data."
type reference_data {
  state_hierarchy: JSON!
  state_info: JSON!
}

type api_info {
  backend: String
  mode: String
  version: String
  release_timestamp: String
}

# ------------------------------------------------------
# Enums
# ------------------------------------------------------

enum log_level {
  DEBUG
  INFO
  WARNING
  ERROR
  CRITICAL
}

enum cloud_hook_type {
  PAGERDUTY
  SLACK_WEBHOOK
  TWILIO
  WEBHOOK
  PREFECT_MESSAGE
}

enum test_cloud_hook_state_type {
  SCHEDULED
  SUBMITTED
  SUCCESS
  RUNNING
  FAILED
}<|MERGE_RESOLUTION|>--- conflicted
+++ resolved
@@ -24,51 +24,6 @@
   set_schedule_inactive(input: set_schedule_inactive_input!): success_payload
 
   # ------------------------------------------------------
-<<<<<<< HEAD
-  # runs
-  # ------------------------------------------------------
-
-  "Create a new flow run."
-  create_flow_run(input: create_flow_run_input!): flow_run_id_payload
-
-  "Rename a flow run"
-  set_flow_run_name(input: set_flow_run_name_input!): success_payload
-  
-  "Rename a task run"
-  set_task_run_name(input: set_task_run_name_input!): success_payload
-
-  """
-  Create a new task run, if it doesn't exist already. This is useful when dealing with dynamic
-  task runs, such as those created by mapping, when it is not known if the task run has been
-  attempted already.
-  """
-  get_or_create_task_run(
-    input: get_or_create_task_run_input!
-  ): task_run_id_payload
-
-  "Gets or creates all mapped task run children for a parent task run."
-  get_or_create_mapped_task_run_children(
-    input: get_or_create_mapped_task_run_children_input!
-  ): get_or_create_mapped_task_run_children_payload
-
-  "Update a flow run's heartbeat. This indicates the flow run is alive and is called automatically by Prefect Core."
-  update_flow_run_heartbeat(
-    input: update_flow_run_heartbeat_input!
-  ): success_payload
-
-  "Update a task run's heartbeat. This indicates the task run is alive and is called automatically by Prefect Core."
-  update_task_run_heartbeat(
-    input: update_task_run_heartbeat_input!
-  ): success_payload
-
-  "Delete a flow run."
-  delete_flow_run(input: delete_flow_run_input!): success_payload
-
-  get_runs_in_queue(input: get_runs_in_queue_input!): runs_in_queue_payload
-
-  # ------------------------------------------------------
-=======
->>>>>>> 67a94f23
   # cloud hooks
   # ------------------------------------------------------
 
@@ -105,74 +60,6 @@
 }
 
 # ------------------------------------------------------
-<<<<<<< HEAD
-# run inputs
-# ------------------------------------------------------
-
-input create_flow_run_input {
-  "The ID of the flow to schedule a run for"
-  flow_id: UUID
-  "A JSON payload specifying parameter values for any parameters in this flow"
-  parameters: JSON
-  "A JSON payload of key / value pairs to be placed in Prefect context for this run"
-  context: JSON
-  "An optional start time to schedule this run for - if not provided, will be scheduled immediately"
-  scheduled_start_time: DateTime
-  "An optional idempotency key for this run - if provided, multiple calls with this same key will not produce additional runs"
-  idempotency_key: String
-  "An optional name to provide this run - useful for searching in the UI or crafting GraphQL queries"
-  flow_run_name: String
-  "The version group to schedule a run for - if provided, the unique unarchived version in this version group will be run; this input is useful as a stable API for running a regularly updated flow"
-  version_group_id: String
-}
-
-input set_flow_run_name_input {
-  "The ID of the flow run"
-  flow_run_id: UUID!
-  "The new name"
-  name: String!
-}
-
-input set_task_run_name_input {
-  "The ID of the task run"
-  task_run_id: UUID!
-  "The new name"
-  name: String!
-}
-
-input get_or_create_task_run_input {
-  flow_run_id: UUID!
-  task_id: UUID!
-  map_index: Int
-}
-
-input get_or_create_mapped_task_run_children_input {
-  flow_run_id: UUID!
-  task_id: UUID!
-  max_map_index: Int!
-}
-
-input update_flow_run_heartbeat_input {
-  flow_run_id: UUID!
-}
-
-input update_task_run_heartbeat_input {
-  task_run_id: UUID!
-}
-
-input get_runs_in_queue_input {
-  tenant_id: UUID!
-  before: DateTime
-  labels: [String!]
-}
-
-input delete_flow_run_input {
-  flow_run_id: UUID!
-}
-
-# ------------------------------------------------------
-=======
->>>>>>> 67a94f23
 # cloud hook inputs
 # ------------------------------------------------------
 
